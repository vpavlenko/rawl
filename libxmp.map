XMP_4.0 {
  global:
    xmp_version;
    xmp_vercode;
    xmp_get_format_list;
    xmp_create_context;
    xmp_free_context;
    xmp_test_module;
    xmp_load_module;
    xmp_release_module;
    xmp_scan_module;
    xmp_get_module_info;
    xmp_start_player;
    xmp_play_frame;
    xmp_get_frame_info;
    xmp_end_player;
    xmp_next_position;
    xmp_prev_position;
    xmp_set_position;
    xmp_stop_module;
    xmp_restart_module;
    xmp_seek_time;
    xmp_channel_mute;
    xmp_channel_vol;
    xmp_inject_event;
    xmp_set_player;
    xmp_get_player;
    xmp_set_instrument_path;
  local:
    *;
};

XMP_4.1 {
  global:
    xmp_set_player;
    xmp_get_player;
    xmp_play_buffer;
} XMP_4.0;

XMP_4.2 {
  global:
<<<<<<< HEAD
    xmp_get_player;
=======
    xmp_load_module_from_memory;
>>>>>>> 24b7503c
} XMP_4.1;
<|MERGE_RESOLUTION|>--- conflicted
+++ resolved
@@ -39,9 +39,6 @@
 
 XMP_4.2 {
   global:
-<<<<<<< HEAD
     xmp_get_player;
-=======
     xmp_load_module_from_memory;
->>>>>>> 24b7503c
 } XMP_4.1;

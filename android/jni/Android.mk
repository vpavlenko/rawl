LOCAL_PATH := $(call my-dir)/../..

include $(CLEAR_VARS)
LOCAL_MODULE     := ADLMIDI

LOCAL_C_INCLUDES := \
	$(LOCAL_PATH)/src \
	$(LOCAL_PATH)/include

LOCAL_ARM_MODE   := arm
LOCAL_CPP_FEATURES := exceptions
LOCAL_LDLIBS     := -llog
LOCAL_SRC_FILES := src/adldata.cpp \
                   src/adlmidi_load.cpp \
                   src/adlmidi_midiplay.cpp \
                   src/adlmidi_mus2mid.c \
                   src/adlmidi_opl3.cpp \
                   src/adlmidi_private.cpp \
                   src/adlmidi_xmi2mid.c \
                   src/adlmidi.cpp \
<<<<<<< HEAD
=======
                   src/wopl/wopl_file.c \
                   src/chips/dosbox_opl3.cpp \
                   src/chips/nuked_opl3_v174.cpp \
                   src/chips/nuked_opl3.cpp \
                   src/chips/opl_chip_base.cpp \
                   src/chips/dosbox/dbopl.cpp \
                   src/chips/nuked/nukedopl3_174.c \
                   src/chips/nuked/nukedopl3.c

include $(BUILD_SHARED_LIBRARY)

include $(CLEAR_VARS)
LOCAL_MODULE     := ADLMIDIrt

LOCAL_C_INCLUDES := \
	$(LOCAL_PATH)/src \
	$(LOCAL_PATH)/include

LOCAL_ARM_MODE   := arm
LOCAL_CPP_FEATURES := exceptions
LOCAL_CFLAGS := -DADLMIDI_DISABLE_MIDI_SEQUENCER -DADLMIDI_DISABLE_MUS_SUPPORT -DADLMIDI_DISABLE_XMI_SUPPORT -DDISABLE_EMBEDDED_BANKS
LOCAL_LDLIBS     := -llog
LOCAL_SRC_FILES := src/adlmidi_load.cpp \
                   src/adlmidi_midiplay.cpp \
                   src/adlmidi_opl3.cpp \
                   src/adlmidi_private.cpp \
                   src/adlmidi.cpp \
                   src/wopl/wopl_file.c \
>>>>>>> ad9e507a
                   src/chips/dosbox_opl3.cpp \
                   src/chips/nuked_opl3_v174.cpp \
                   src/chips/nuked_opl3.cpp \
                   src/chips/opl_chip_base.cpp \
                   src/chips/dosbox/dbopl.cpp \
                   src/chips/nuked/nukedopl3_174.c \
                   src/chips/nuked/nukedopl3.c

include $(BUILD_SHARED_LIBRARY)<|MERGE_RESOLUTION|>--- conflicted
+++ resolved
@@ -18,8 +18,6 @@
                    src/adlmidi_private.cpp \
                    src/adlmidi_xmi2mid.c \
                    src/adlmidi.cpp \
-<<<<<<< HEAD
-=======
                    src/wopl/wopl_file.c \
                    src/chips/dosbox_opl3.cpp \
                    src/chips/nuked_opl3_v174.cpp \
@@ -48,7 +46,6 @@
                    src/adlmidi_private.cpp \
                    src/adlmidi.cpp \
                    src/wopl/wopl_file.c \
->>>>>>> ad9e507a
                    src/chips/dosbox_opl3.cpp \
                    src/chips/nuked_opl3_v174.cpp \
                    src/chips/nuked_opl3.cpp \

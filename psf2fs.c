#include "psf2fs.h"

#include <ctype.h>
#include <string.h>
#include <stdlib.h>

#include <zlib.h>

/////////////////////////////////////////////////////////////////////////////

#define MYMAXPATH (1024)

struct SOURCE_FILE {
  uint8_t * reserved_data;
  int reserved_size;
  struct SOURCE_FILE *next;
};

struct DIR_ENTRY {
  char name[37];
  struct DIR_ENTRY *subdir;
  int length;
  int block_size;
  struct SOURCE_FILE *source;
  int *offset_table;
  struct DIR_ENTRY *next;
};

struct CACHEBLOCK {
  struct SOURCE_FILE *from_source;
  int   from_offset;
  char *uncompressed_data;
  int   uncompressed_size;
};

struct PSF2FS {
  struct SOURCE_FILE *sources;
  struct DIR_ENTRY *dir;
  struct CACHEBLOCK cacheblock;

  int adderror;
};

/////////////////////////////////////////////////////////////////////////////

static void source_cleanup_free(struct SOURCE_FILE *source) {
  while(source) {
    struct SOURCE_FILE *next = source->next;
    if(source->reserved_data) free( source->reserved_data );
    free( source );
    source = next;
  }
}

static void dir_cleanup_free(struct DIR_ENTRY *dir) {
  while(dir) {
    struct DIR_ENTRY *next = dir->next;
    if(dir->subdir) dir_cleanup_free(dir->subdir);
    free( dir );
    dir = next;
  }
}

static void cache_cleanup(struct CACHEBLOCK *cacheblock) {
  if(!cacheblock) return;
  if(cacheblock->uncompressed_data) free( cacheblock->uncompressed_data );
}

/////////////////////////////////////////////////////////////////////////////

void *psf2fs_create(void) {
  struct PSF2FS *fs;
  fs = ( struct PSF2FS * ) malloc( sizeof( struct PSF2FS ) );
  if(!fs) return NULL;
  memset(fs, 0, sizeof(struct PSF2FS));
  return fs;
}

/////////////////////////////////////////////////////////////////////////////

void psf2fs_delete(void *psf2fs) {
  struct PSF2FS *fs = (struct PSF2FS*)psf2fs;
  if(fs->sources) source_cleanup_free(fs->sources);
  if(fs->dir) dir_cleanup_free(fs->dir);
  cache_cleanup(&(fs->cacheblock));
  free( fs );
}

/////////////////////////////////////////////////////////////////////////////

static int isdirsep(char c) { return (c == '/' || c == '\\' || c == '|' || c == ':'); }

<<<<<<< HEAD
static void makelibpath(const char *path, const char *libpath, char *finalpath, int finalpath_length) {
  int l;
  int p_l = 0;
  for(l = 0; path[l]; l++) { if(isdirsep(path[l])) { p_l = l + 1; } }
  while(isdirsep(*libpath)) libpath++;
  if(!finalpath_length) return;
  *finalpath = 0;
  if(p_l > (finalpath_length - 1)) p_l = (finalpath_length - 1);
  if(p_l) {
    memcpy(finalpath, path, p_l);
    finalpath[p_l] = 0;
    finalpath += p_l;
    finalpath_length -= p_l;
  }
  if(!finalpath_length) return;
#if _MSC_VER >= 1300
  strcpy_s(finalpath, finalpath_length, libpath);
#else
  strncpy(finalpath, libpath, finalpath_length);
#endif
  finalpath[finalpath_length - 1] = 0;
}

=======
>>>>>>> 90be6bc3
/////////////////////////////////////////////////////////////////////////////

static unsigned read32lsb(const uint8_t * foo) {
  return (
    ((foo[0] & 0xFF) <<  0) |
    ((foo[1] & 0xFF) <<  8) |
    ((foo[2] & 0xFF) << 16) |
    ((foo[3] & 0xFF) << 24)
  );
}

/////////////////////////////////////////////////////////////////////////////

static int __memicmp(const char * a, const char * b, int length)
{
  int o, p;
  for (o = 0; o < length; o++) {
    p = tolower(a[o]) - tolower(b[o]);
    if (p) return p;
  }
  return 0;
}

/////////////////////////////////////////////////////////////////////////////

static struct DIR_ENTRY *finddirentry(
  struct DIR_ENTRY *dir,
  const char *name,
  int name_l
) {
  if(name_l > 36) return NULL;
  while(dir) {
    if(!__memicmp(dir->name, name, name_l) && dir->name[name_l] == 0) return dir;
    dir = dir->next;
  }
  return NULL;
}

/////////////////////////////////////////////////////////////////////////////
//
// Make a DIR_ENTRY list for a given file and Reserved offset.
// Recurses subdirectories also.
// All entries are set to point to the given SOURCE_FILE.
//
static struct DIR_ENTRY *makearchivedir(
  struct PSF2FS *fs,
  int offset,
  struct SOURCE_FILE *source
) {
  struct DIR_ENTRY *dir = NULL;
  const uint8_t *file = source->reserved_data;
  int n, num;
  if(offset < 0) goto corrupt;
  if(offset >= source->reserved_size) { goto corrupt; }
  if((offset + 4) > source->reserved_size) { goto corrupt; }
  num = read32lsb(file + offset);
  offset += 4;
  if(num < 0) goto corrupt;
  for(n = 0; n < num; n++) {
    int o, u, b;
    if((offset + 48) > source->reserved_size) { goto corrupt; }
    { struct DIR_ENTRY *entry = ( struct DIR_ENTRY * ) malloc( sizeof( struct DIR_ENTRY ) );
      if(!entry) goto outofmemory;
      memset(entry, 0, sizeof(struct DIR_ENTRY));
      entry->next = dir;
      dir = entry;
    }
    memcpy(dir->name, file + offset, 36);
    o = read32lsb(file + offset + 36);
    u = read32lsb(file + offset + 40);
    b = read32lsb(file + offset + 44);
    offset += 48;
    if(o < 0) goto corrupt;
    if(u < 0) goto corrupt;
    if(b < 0) goto corrupt;
    if(o && o < offset) {
//      char s[100];
//      sprintf(s,"q[o=%08X offset=%08X]",o,offset);
//      errormessageadd(fs, s);
      goto corrupt;
    }
    // if this new entry describes a subdirectory:
    if(u == 0 && b == 0 && o != 0) {
      dir->subdir = makearchivedir(fs, o, source);
      if(fs->adderror) goto error;
//      if(!dir->subdir) goto error;
    // if this new entry describes a zero-length file:
    } else if(u == 0 || b == 0 || o == 0) {
      // fields were zero anyway
    // if this new entry describes a real source file:
    } else {
      int i;
      int blocks = (u + (b-1)) / b;
      int dataofs = o + 4 * blocks;
      if(dataofs >= source->reserved_size) { goto corrupt; }
      // record the info
      dir->length = u;
      dir->block_size = b;
      dir->source = source;
      dir->offset_table = (int *) malloc( ( blocks + 1 ) * sizeof( int ) );
      if(!dir->offset_table) goto outofmemory;
      for(i = 0; i < blocks; i++) {
        int cbs;
        if((o + 4) > source->reserved_size) { goto corrupt; }
        cbs = read32lsb(file + o);
        o += 4;
        dir->offset_table[i] = dataofs;
        dataofs += cbs;
      }
      dir->offset_table[i] = dataofs;
    }
  }
//success:
  return dir;

corrupt:
  goto error;
outofmemory:
  goto error;
error:
  dir_cleanup_free(dir);
  fs->adderror = 1;
  return NULL;
}

/////////////////////////////////////////////////////////////////////////////
//
// Merge two SOURCE_FILE lists.
// Guaranteed to succeed and not to free anything.
//
static struct SOURCE_FILE *mergesource(
  struct SOURCE_FILE *to,
  struct SOURCE_FILE *from
) {
  struct SOURCE_FILE *to_tail;
  if(!to && !from) return NULL;
  if(!to) {
    struct SOURCE_FILE *t;
    t = to; to = from; from = t;
  }
  to_tail = to;
  while(to_tail->next) { to_tail = to_tail->next; }
  to_tail->next = from;
  return to;
}

/////////////////////////////////////////////////////////////////////////////
//
// Merge two DIR_ENTRY lists.
// Guaranteed to succeed. May free some structures.
//
static struct DIR_ENTRY *mergedir(
  struct DIR_ENTRY *to,
  struct DIR_ENTRY *from
) {
  // will traverse "from", and add to "to".
  while(from) {
    struct DIR_ENTRY *entry_to;
    struct DIR_ENTRY *entry_from;
    entry_from = from;
    from = from->next;
    // delink entry_from
    entry_from->next = NULL;
    // look for a duplicate entry in "to"
    entry_to = finddirentry(to, entry_from->name, (int)strlen(entry_from->name));
    // if there is one, do something fancy and then free entry_from.
    if(entry_to) {
      // if both are subdirs, merge the subdirs
      if((entry_to->subdir) && (entry_from->subdir)) {
        entry_to->subdir = mergedir(entry_to->subdir, entry_from->subdir);
        entry_from->subdir = NULL;
      // if both are files, copy over the info
      } else if((!(entry_to->subdir)) && (!(entry_from->subdir))) {
        entry_to->length = entry_from->length;
        entry_to->block_size = entry_from->block_size;
        entry_to->source = entry_from->source;
        if(entry_to->offset_table) free( entry_to->offset_table );
        entry_to->offset_table = entry_from->offset_table;
        entry_from->offset_table = NULL;
      // if one's a subdir but the other's not, we lose "from". this is fine.
      }
      dir_cleanup_free(entry_from);
      entry_from = NULL;
    // otherwise, just relink to the top of "to"
    } else {
      entry_from->next = to;
      to = entry_from;
    }
  }
  return to;
}

/////////////////////////////////////////////////////////////////////////////
//
// only modifies *psource and *pdir on success
//
static int addarchive(
  struct PSF2FS *fs,
  const uint8_t *reserved_data,
  int reserved_size,
  struct SOURCE_FILE **psource,
  struct DIR_ENTRY **pdir
) {
  struct SOURCE_FILE *source = *psource;
  struct DIR_ENTRY *dir = *pdir;
  // these relate to the current file
  struct SOURCE_FILE *this_source = NULL;
  struct DIR_ENTRY *this_dir = NULL;

  // default to no error
  fs->adderror = 0;

  // create a source entry for this psf2
  this_source = ( struct SOURCE_FILE * ) malloc( sizeof( struct SOURCE_FILE ) );
  if(!this_source) goto outofmemory;
  this_source->reserved_data = ( uint8_t * ) malloc( reserved_size );
  if(!this_source->reserved_data) goto outofmemory;
  memcpy(this_source->reserved_data, reserved_data, reserved_size);
  this_source->reserved_size = reserved_size;
  this_source->next = NULL;
  this_dir = makearchivedir(fs, 0, this_source);
  if(fs->adderror) goto error;

  // success
  // now merge everything
  *psource = mergesource(source, this_source);
  *pdir = mergedir(dir, this_dir);
//success:
  return 0;

outofmemory:
  goto error;
error:
  if(dir) dir_cleanup_free(dir);
  if(source) source_cleanup_free(source);
  if(this_dir) dir_cleanup_free(this_dir);
  if(this_source) source_cleanup_free(this_source);
  return -1;
}

/////////////////////////////////////////////////////////////////////////////
//
//
//
int psf2fs_load_callback(void * psf2fs, const uint8_t * exe, size_t exe_size,
                                  const uint8_t * reserved, size_t reserved_size) {
  struct PSF2FS *fs = (struct PSF2FS*)psf2fs;
  (void)exe;
  (void)exe_size;
  return addarchive(fs, reserved, (int)reserved_size, &(fs->sources), &(fs->dir));
}

/////////////////////////////////////////////////////////////////////////////
//
//
//
static int virtual_read(struct PSF2FS *fs, struct DIR_ENTRY *entry, int offset, char *buffer, int length) {
  int length_read = 0;
  int r;
  unsigned long destlen;
  if(offset >= entry->length) return 0;
  if((offset + length) > entry->length) length = entry->length - offset;
  while(length_read < length) {
    // get info on the current block
    int blocknum = offset / entry->block_size;
    int ofs_within_block = offset % entry->block_size;
    int canread;
    int block_zofs  = entry->offset_table[blocknum];
    int block_zsize = entry->offset_table[blocknum+1] - block_zofs;
    int block_usize;
    if(block_zofs <= 0 || block_zofs >= entry->source->reserved_size) goto bounds;
    if((block_zofs+block_zsize) > entry->source->reserved_size) goto bounds;

    // get the actual uncompressed size of this block
    block_usize = entry->length - (blocknum * entry->block_size);
    if(block_usize > entry->block_size) block_usize = entry->block_size;

    // if it's not already in the cache block, read it
    if(
      (fs->cacheblock.from_offset != block_zofs) ||
      (fs->cacheblock.from_source != entry->source)
    ) {
      // invalidate cache without freeing buffer
      fs->cacheblock.from_source = NULL;

      // make sure there's a buffer allocated
      // but only reallocate if the size is different
      if(fs->cacheblock.uncompressed_size != block_usize) {
        fs->cacheblock.uncompressed_size = 0;
        if(fs->cacheblock.uncompressed_data) {
          free( fs->cacheblock.uncompressed_data );
          fs->cacheblock.uncompressed_data = NULL;
        }
        fs->cacheblock.uncompressed_data = ( char * ) malloc( block_usize );
        if(!fs->cacheblock.uncompressed_data) goto outofmemory;
        fs->cacheblock.uncompressed_size = block_usize;
      }
      destlen = block_usize;
      // attempt decompress
      r = uncompress((unsigned char *) fs->cacheblock.uncompressed_data, &destlen, (const unsigned char *) entry->source->reserved_data + block_zofs, block_zsize);
      if(r != Z_OK || destlen != block_usize) {
//        char s[999];
//        sprintf(s,"zdata=%02X %02X %02X blockz=%d blocku=%d destlenout=%d", zdata[0], zdata[1], zdata[2], block_zsize, block_usize, destlen);
//        errormessageadd(fs, s);
        goto error;
      }
    }

    // at this point, we can read whatever we want out of the cacheblock
    canread = fs->cacheblock.uncompressed_size - ofs_within_block;
    if(canread > (length - length_read)) canread = length - length_read;

    // copy
    memcpy(buffer, fs->cacheblock.uncompressed_data + ofs_within_block, canread);

    // advance pointers/counters
    offset += canread;
    length_read += canread;
    buffer += canread;
  }

//success:
  return length_read;

bounds:
  goto error;
outofmemory:
  goto error;
error:
  // if cacheblock was invalidated, we can free it
  if(!fs->cacheblock.from_source) {
    fs->cacheblock.uncompressed_size = 0;
    if(fs->cacheblock.uncompressed_data) {
      free( fs->cacheblock.uncompressed_data );
      fs->cacheblock.uncompressed_data = NULL;
    }
  }
  return -1;
}

/////////////////////////////////////////////////////////////////////////////
//
//
//
int psf2fs_virtual_readfile(void *psf2fs, const char *path, int offset, char *buffer, int length) {
  struct PSF2FS *fs = (struct PSF2FS*)psf2fs;
  struct DIR_ENTRY *entry = fs->dir;


  if(!path) goto invalidarg;
  if(offset < 0) goto invalidarg;
  if(!buffer) goto invalidarg;
  if(length < 0) goto invalidarg;

  for(;;) {
    int l;
    int need_dir;
    if(!entry) goto pathnotfound;
    while(isdirsep(*path)) path++;
    for(l = 0;; l++) {
      if(!path[l]) { need_dir = 0; break; }
      if(isdirsep(path[l])) { need_dir = 1; break; }
    }
    entry = finddirentry(entry, path, l);
    if(!entry) goto pathnotfound;
    if(!need_dir) break;
    entry = entry->subdir;
    path += l;
  }

  // if we "found" a file but it's a directory, then we didn't find it
  if(entry->subdir) goto pathnotfound;

  // special case: if requested length is 0, return the total file length
  if(!length) return entry->length;

  // otherwise, read from source
  return virtual_read(fs, entry, offset, buffer, length);

pathnotfound:
  goto error;
invalidarg:
  goto error;
error:
  return -1;
}

/////////////////////////////////////////////////////////////////////////////<|MERGE_RESOLUTION|>--- conflicted
+++ resolved
@@ -90,32 +90,6 @@
 
 static int isdirsep(char c) { return (c == '/' || c == '\\' || c == '|' || c == ':'); }
 
-<<<<<<< HEAD
-static void makelibpath(const char *path, const char *libpath, char *finalpath, int finalpath_length) {
-  int l;
-  int p_l = 0;
-  for(l = 0; path[l]; l++) { if(isdirsep(path[l])) { p_l = l + 1; } }
-  while(isdirsep(*libpath)) libpath++;
-  if(!finalpath_length) return;
-  *finalpath = 0;
-  if(p_l > (finalpath_length - 1)) p_l = (finalpath_length - 1);
-  if(p_l) {
-    memcpy(finalpath, path, p_l);
-    finalpath[p_l] = 0;
-    finalpath += p_l;
-    finalpath_length -= p_l;
-  }
-  if(!finalpath_length) return;
-#if _MSC_VER >= 1300
-  strcpy_s(finalpath, finalpath_length, libpath);
-#else
-  strncpy(finalpath, libpath, finalpath_length);
-#endif
-  finalpath[finalpath_length - 1] = 0;
-}
-
-=======
->>>>>>> 90be6bc3
 /////////////////////////////////////////////////////////////////////////////
 
 static unsigned read32lsb(const uint8_t * foo) {

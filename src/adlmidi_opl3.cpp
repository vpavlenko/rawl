--- conflicted
+++ resolved
@@ -528,11 +528,7 @@
             for(size_t b = 0; b < 23; ++b)
             {
                 m_channelCategory[a * 23 + b] =
-<<<<<<< HEAD
-                    (b >= 18) ? static_cast<int>(ChanCat_Rhythm_Bass + (b - 18)) :
-=======
                     (b >= 18) ? static_cast<ChanCat>(ChanCat_Rhythm_Bass + (b - 18)) :
->>>>>>> cf121066
                     (b >= 6 && b < 9) ? ChanCat_Rhythm_Slave : ChanCat_Regular;
             }
         }

--- conflicted
+++ resolved
@@ -346,48 +346,7 @@
 }
 
 
-<<<<<<< HEAD
-#ifdef ADLMIDI_USE_DOSBOX_OPL
-
-#define ADLMIDI_CLAMP(V, MIN, MAX) std::max(std::min(V, (MAX)), (MIN))
-
 inline static void SendStereoAudio(MIDIplay::Setup &device,
-                                   int      &samples_requested,
-                                   ssize_t  &in_size,
-                                   int      *_in,
-                                   ssize_t  out_pos,
-                                   short    *_out)
-{
-    if(!in_size) return;
-
-    device.stored_samples = 0;
-    ssize_t out;
-    ssize_t offset;
-    ssize_t pos = static_cast<ssize_t>(out_pos);
-
-    for(ssize_t p = 0; p < in_size; ++p)
-    {
-        for(ssize_t w = 0; w < 2; ++w)
-        {
-            out    = _in[p * 2 + w];
-            offset = pos + p * 2 + w;
-
-            if(offset < samples_requested)
-                _out[offset] = static_cast<short>(ADLMIDI_CLAMP(out, static_cast<ssize_t>(INT16_MIN), static_cast<ssize_t>(INT16_MAX)));
-            else
-            {
-                device.backup_samples[device.backup_samples_size] = static_cast<short>(out);
-                device.backup_samples_size++;
-                device.stored_samples++;
-            }
-        }
-    }
-}
-#else
-inline static void SendStereoAudio(MIDIplay::Setup &device,
-=======
-inline static void SendStereoAudio(ADL_MIDIPlayer *device,
->>>>>>> 24f30e13
                                    int      &samples_requested,
                                    ssize_t  &in_size,
                                    short    *_in,
@@ -407,17 +366,10 @@
     if(maxSamples < inSamples)
     {
         size_t appendSize = inSamples - maxSamples;
-<<<<<<< HEAD
         std::memcpy(device.backup_samples + device.backup_samples_size,
                     maxSamples + _in, appendSize * sizeof(short));
         device.backup_samples_size += (ssize_t)appendSize;
         device.stored_samples += (ssize_t)appendSize;
-=======
-        std::memcpy(device->backup_samples + device->backup_samples_size,
-                    maxSamples + _in, appendSize * sizeof(short));
-        device->backup_samples_size += (ssize_t)appendSize;
-        device->stored_samples += (ssize_t)appendSize;
->>>>>>> 24f30e13
     }
 }
 
@@ -466,36 +418,16 @@
         }
         else
         {
-<<<<<<< HEAD
             const double eat_delay = setup.delay < setup.maxdelay ? setup.delay : setup.maxdelay;
             setup.delay -= eat_delay;
             setup.carry += setup.PCM_RATE * eat_delay;
             n_periodCountStereo = static_cast<ssize_t>(setup.carry);
-            //n_periodCountPhys = n_periodCountStereo * 2;
             setup.carry -= n_periodCountStereo;
-=======
-            const double eat_delay = device->delay < device->maxdelay ? device->delay : device->maxdelay;
-            device->delay -= eat_delay;
-            device->carry += device->PCM_RATE * eat_delay;
-            n_periodCountStereo = static_cast<ssize_t>(device->carry);
-            device->carry -= n_periodCountStereo;
->>>>>>> 24f30e13
 
             if(setup.SkipForward > 0)
                 setup.SkipForward -= 1;
             else
             {
-<<<<<<< HEAD
-                #ifdef ADLMIDI_USE_DOSBOX_OPL
-                std::vector<int>     out_buf;
-                #else
-                std::vector<int16_t> out_buf;
-                #endif
-                out_buf.resize(1024, 0);
-=======
-                MIDIplay *player = reinterpret_cast<MIDIplay *>(device->adl_midiPlayer);
->>>>>>> 24f30e13
-
                 if((player->atEnd) && (setup.delay <= 0.0))
                     break;//Stop to fetch samples at reaching the song end with disabled loop
 
@@ -516,25 +448,9 @@
                     #else
                     OPL3_GenerateStream(&player->opl.cards[0], out_buf, static_cast<Bit32u>(in_generatedStereo));
                     #endif
-                    /* Process it */
-<<<<<<< HEAD
-                    SendStereoAudio(setup, sampleCount, in_generatedStereo, out_buf.data(), gotten_len, out);
                 }
                 else if(n_periodCountStereo > 0)
                 {
-                    #ifdef ADLMIDI_USE_DOSBOX_OPL
-                    std::vector<int32_t> in_mixBuffer;
-                    in_mixBuffer.resize(1024); //n_samples * 2
-                    ssize_t in_generatedStereo = n_periodCountStereo;
-                    #endif
-                    std::memset(out_buf.data(), 0, in_countStereoU * sizeof(short));
-
-=======
-                    SendStereoAudio(device, sampleCount, in_generatedStereo, out_buf, gotten_len, out);
-                }
-                else if(n_periodCountStereo > 0)
-                {
->>>>>>> 24f30e13
                     /* Generate data from every chip and mix result */
                     for(unsigned card = 0; card < player->m_setup.NumCards; ++card)
                     {
@@ -545,18 +461,12 @@
                         OPL3_GenerateStreamMix(&player->opl.cards[card], out_buf, static_cast<Bit32u>(in_generatedStereo));
                         #endif
                     }
-
-                    /* Process it */
-<<<<<<< HEAD
-                    SendStereoAudio(setup, sampleCount, in_generatedStereo, out_buf.data(), gotten_len, out);
-=======
-                    SendStereoAudio(device, sampleCount, in_generatedStereo, out_buf, gotten_len, out);
->>>>>>> 24f30e13
                 }
+                /* Process it */
+                SendStereoAudio(setup, sampleCount, in_generatedStereo, out_buf, gotten_len, out);
 
                 left -= (int)in_generatedPhys;
                 gotten_len += (in_generatedPhys) - setup.stored_samples;
-                out_buf.clear();
             }
 
             setup.delay = player->Tick(eat_delay, setup.mindelay);

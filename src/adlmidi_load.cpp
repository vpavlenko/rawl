--- conflicted
+++ resolved
@@ -39,122 +39,6 @@
     return LoadBank(file);
 }
 
-<<<<<<< HEAD
-template <class WOPLI>
-static void cvt_generic_to_FMIns(adlinsdata2 &ins, const WOPLI &in)
-{
-    ins.voice2_fine_tune = 0.0;
-    int8_t voice2_fine_tune = in.second_voice_detune;
-    if(voice2_fine_tune != 0)
-    {
-        if(voice2_fine_tune == 1)
-            ins.voice2_fine_tune = 0.000025;
-        else if(voice2_fine_tune == -1)
-            ins.voice2_fine_tune = -0.000025;
-        else
-            ins.voice2_fine_tune = voice2_fine_tune * (15.625 / 1000.0);
-    }
-
-    ins.tone = in.percussion_key_number;
-    ins.flags = (in.inst_flags & WOPL_Ins_4op) && (in.inst_flags & WOPL_Ins_Pseudo4op) ? adlinsdata::Flag_Pseudo4op : 0;
-    ins.flags|= (in.inst_flags & WOPL_Ins_4op) && ((in.inst_flags & WOPL_Ins_Pseudo4op) == 0) ? adlinsdata::Flag_Real4op : 0;
-    ins.flags|= (in.inst_flags & WOPL_Ins_IsBlank) ? adlinsdata::Flag_NoSound : 0;
-
-    bool fourOps = (in.inst_flags & WOPL_Ins_4op) || (in.inst_flags & WOPL_Ins_Pseudo4op);
-    for(size_t op = 0, slt = 0; op < static_cast<size_t>(fourOps ? 4 : 2); op++, slt++)
-    {
-        ins.adl[slt].carrier_E862 =
-            ((static_cast<uint32_t>(in.operators[op].waveform_E0) << 24) & 0xFF000000) //WaveForm
-            | ((static_cast<uint32_t>(in.operators[op].susrel_80) << 16) & 0x00FF0000) //SusRel
-            | ((static_cast<uint32_t>(in.operators[op].atdec_60) << 8) & 0x0000FF00)   //AtDec
-            | ((static_cast<uint32_t>(in.operators[op].avekf_20) << 0) & 0x000000FF);  //AVEKM
-        ins.adl[slt].carrier_40 = in.operators[op].ksl_l_40;//KSLL
-
-        op++;
-        ins.adl[slt].modulator_E862 =
-            ((static_cast<uint32_t>(in.operators[op].waveform_E0) << 24) & 0xFF000000) //WaveForm
-            | ((static_cast<uint32_t>(in.operators[op].susrel_80) << 16) & 0x00FF0000) //SusRel
-            | ((static_cast<uint32_t>(in.operators[op].atdec_60) << 8) & 0x0000FF00)   //AtDec
-            | ((static_cast<uint32_t>(in.operators[op].avekf_20) << 0) & 0x000000FF);  //AVEKM
-        ins.adl[slt].modulator_40 = in.operators[op].ksl_l_40;//KSLL
-    }
-
-    ins.adl[0].finetune = static_cast<int8_t>(in.note_offset1);
-    ins.adl[0].feedconn = in.fb_conn1_C0;
-    if(!fourOps)
-        ins.adl[1] = ins.adl[0];
-    else
-    {
-        ins.adl[1].finetune = static_cast<int8_t>(in.note_offset2);
-        ins.adl[1].feedconn = in.fb_conn2_C0;
-    }
-
-    ins.midi_velocity_offset = in.midi_velocity_offset;
-
-    ins.ms_sound_kon  = in.delay_on_ms;
-    ins.ms_sound_koff = in.delay_off_ms;
-}
-
-template <class WOPLI>
-static void cvt_FMIns_to_generic(WOPLI &ins, const adlinsdata2 &in)
-{
-    ins.second_voice_detune = 0;
-    double voice2_fine_tune = in.voice2_fine_tune;
-    if(voice2_fine_tune != 0)
-    {
-        if(voice2_fine_tune > 0 && voice2_fine_tune <= 0.000025)
-            ins.second_voice_detune = 1;
-        else if(voice2_fine_tune < 0 && voice2_fine_tune >= -0.000025)
-            ins.second_voice_detune = -1;
-        else
-        {
-            long value = static_cast<long>(round(voice2_fine_tune * (1000.0 / 15.625)));
-            value = (value < -128) ? -128 : value;
-            value = (value > +127) ? +127 : value;
-            ins.second_voice_detune = static_cast<int8_t>(value);
-        }
-    }
-
-    ins.percussion_key_number = in.tone;
-    bool fourOps = (in.flags & adlinsdata::Flag_Pseudo4op) || in.adl[0] != in.adl[1];
-    ins.inst_flags = fourOps ? WOPL_Ins_4op : 0;
-    ins.inst_flags|= (in.flags & adlinsdata::Flag_Pseudo4op) ? WOPL_Ins_Pseudo4op : 0;
-    ins.inst_flags|= (in.flags & adlinsdata::Flag_NoSound) ? WOPL_Ins_IsBlank : 0;
-
-    for(size_t op = 0; op < 4; op++)
-    {
-        const adldata &in2op = in.adl[(op < 2) ? 0 : 1];
-        uint32_t regE862 = ((op & 1) == 0) ? in2op.carrier_E862 : in2op.modulator_E862;
-        uint8_t reg40 = ((op & 1) == 0) ? in2op.carrier_40 : in2op.modulator_40;
-
-        ins.operators[op].waveform_E0 = static_cast<uint8_t>(regE862 >> 24);
-        ins.operators[op].susrel_80 = static_cast<uint8_t>(regE862 >> 16);
-        ins.operators[op].atdec_60 = static_cast<uint8_t>(regE862 >> 8);
-        ins.operators[op].avekf_20 = static_cast<uint8_t>(regE862 >> 0);
-        ins.operators[op].ksl_l_40 = reg40;
-    }
-
-    ins.note_offset1 = in.adl[0].finetune;
-    ins.fb_conn1_C0 = in.adl[0].feedconn;
-    if(!fourOps)
-    {
-        ins.operators[2] = ins.operators[0];
-        ins.operators[3] = ins.operators[1];
-    }
-    else
-    {
-        ins.note_offset2 = in.adl[1].finetune;
-        ins.fb_conn2_C0 = in.adl[1].feedconn;
-    }
-
-    ins.midi_velocity_offset = in.midi_velocity_offset;
-
-    ins.delay_on_ms = in.ms_sound_kon;
-    ins.delay_off_ms = in.ms_sound_koff;
-}
-
-=======
->>>>>>> 1f90cf12
 void cvt_ADLI_to_FMIns(adlinsdata2 &ins, const ADL_Instrument &in)
 {
     return cvt_generic_to_FMIns(ins, in);

--- conflicted
+++ resolved
@@ -83,12 +83,8 @@
 #define VAR_NORM(x) \
     register int smp_in; \
     x *sptr = vi->sptr; \
-<<<<<<< HEAD
     int pos = vi->pos; \
-=======
-    int pos = vi->pos - 1; \
->>>>>>> 6e17c1c8
-    int frac = vi->frac + (1 << SMIX_SHIFT)
+    int frac = vi->frac
 
 #define VAR_ITPT(x) \
     VAR_NORM(x); \

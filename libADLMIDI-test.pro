--- conflicted
+++ resolved
@@ -31,11 +31,7 @@
     src/adlmidi_xmi2mid.h \
     src/fraction.h \
     src/nukedopl3.h \
-<<<<<<< HEAD
-    #src/dbopl.h \
-=======
     src/dbopl.h \
->>>>>>> 24f30e13
     src/midiplay/wave_writer.h
 
 SOURCES += \
@@ -49,10 +45,6 @@
     src/adlmidi_private.cpp \
     src/adlmidi_xmi2mid.c \
     src/nukedopl3.c \
-<<<<<<< HEAD
-    #src/dbopl.cpp \
-=======
     src/dbopl.cpp \
->>>>>>> 24f30e13
     utils/midiplay/adlmidiplay.cpp \
     utils/midiplay/wave_writer.c

--- conflicted
+++ resolved
@@ -902,15 +902,23 @@
      */
     void realTime_BankChange(uint8_t channel, uint16_t bank);
 
-<<<<<<< HEAD
+    /**
+     * @brief Sets the Device identifier
+     * @param id 7-bit Device identifier
+     */
+    void setDeviceId(uint8_t id);
+
+    /**
+     * @brief System Exclusive message
+     * @param msg Raw SysEx Message
+     * @param size Length of SysEx message
+     * @return true if message was passed successfully. False on any errors
+     */
+    bool realTime_SysEx(const uint8_t *msg, unsigned size);
+
     /**
      * @brief Turn off all notes and mute the sound of releasing notes
      */
-=======
-    void setDeviceId(uint8_t id);
-    bool realTime_SysEx(const uint8_t *msg, unsigned size);
-
->>>>>>> 252e6509
     void realTime_panic();
 
     /**
